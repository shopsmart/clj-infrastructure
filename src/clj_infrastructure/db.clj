--- conflicted
+++ resolved
@@ -286,11 +286,7 @@
   [sql-or-resource & default-substitutions]
 
   (let [source-sql    (if (.endsWith (.toUpperCase sql-or-resource) ".SQL")
-<<<<<<< HEAD
                         (io/read-file sql-or-resource)
-=======
-                        (io/read-fi1le sql-or-resource)
->>>>>>> 574511bf
                         sql-or-resource)]
     (apply template/partial-subst<- source-sql default-substitutions)))
 
